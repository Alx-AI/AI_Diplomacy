import * as THREE from "three";
import "./style.css"
import { initMap } from "./map/create";
import { gameState } from "./gameState";
import { loadBtn, prevBtn, nextBtn, speedSelector, fileInput, playBtn, mapView, loadGameBtnFunction } from "./domElements";
import { config } from "./config";
import { Tween, Group, Easing } from "@tweenjs/tween.js";
import { initRotatingDisplay, } from "./components/rotatingDisplay";
import { debugMenuInstance } from "./debug/debugMenu";
import { initializeBackgroundAudio, startBackgroundAudio } from "./backgroundAudio";
import { updateLeaderboard } from "./components/leaderboard";
<<<<<<< HEAD
import { _setPhase, advanceToNextPhase, displayInitialPhase, nextPhase, previousPhase } from "./phase";
=======
import { _setPhase, nextPhase, previousPhase } from "./phase";
>>>>>>> bad4ad37
import { togglePlayback } from "./phase";

//TODO: Create a function that finds a suitable unit location within a given polygon, for placing units better 
//  Currently the location for label, unit, and SC are all the same manually picked location

const isStreamingMode = import.meta.env.VITE_STREAMING_MODE
const phaseStartIdx = undefined;
<<<<<<< HEAD
=======

// Panic flag to stop execution when critical errors occur
let hasPanicked = false;
>>>>>>> bad4ad37

// --- INITIALIZE SCENE ---
function initScene() {
  gameState.createThreeScene()

  initializeBackgroundAudio()


  // Initialize standings board
  // TODO: Re-add standinds board when it has an actual use, and not stale data
  //
  //initStandingsBoard();


  // Load coordinate data, then build the map
  gameState.loadBoardState().then(() => {
    initMap(gameState.scene).then(() => {

      // Initialize rotating display
      initRotatingDisplay();

      gameState.cameraPanAnim = createCameraPan()

      gameState.loadGameFile().then(() => {

        // Update info panel with initial power information
        updateLeaderboard();

        if (phaseStartIdx !== undefined) {
<<<<<<< HEAD
          setTimeout(() => {
            // FIXME: Race condition waiting to happen. I'm delaying this call as I'm too tired to do this properly right now.
            _setPhase(phaseStartIdx)
          }, 500)
=======
          gameState.eventQueue.start();
          gameState.eventQueue.scheduleDelay(500, () => {
            _setPhase(phaseStartIdx)
          }, `phase-start-delay-${Date.now()}`)
        } else if (!isStreamingMode && !config.isTestingMode) {
          // Auto-start playback for normal mode (not streaming, no specific phase, not testing)
          // Note: Background audio will start when togglePlayback is called (which provides user interaction context)
          gameState.eventQueue.start();
          gameState.eventQueue.scheduleDelay(1000, () => {
            console.log("Auto-starting playback after game load");
            togglePlayback(true); // true = explicitly set to playing
          }, `auto-start-playback-${Date.now()}`);
>>>>>>> bad4ad37
        }
      })


      // Initialize debug menu if in debug mode
      if (config.isDebugMode) {
        debugMenuInstance.show();
      }
      if (isStreamingMode) {
        startBackgroundAudio()
<<<<<<< HEAD
        setTimeout(() => {
          togglePlayback()
        }, 2000)
=======
        gameState.eventQueue.start();
        gameState.eventQueue.scheduleDelay(2000, () => {
          togglePlayback()
        }, `streaming-mode-start-${Date.now()}`)
>>>>>>> bad4ad37
      }
    })
  }).catch(err => {
    // Use console.error instead of logger.log to avoid updating the info panel
    console.error(`Error loading coords: ${err.message}`);
  });

  // Handle resizing
  window.addEventListener('resize', onWindowResize);

  // Kick off animation loop
  animate();
}

function createCameraPan(): Group {
  // Create a target object to store the desired camera position
  const cameraStart = { x: gameState.camera.position.x, y: gameState.camera.position.y, z: gameState.camera.position.z };

  // Move from the starting camera position to the left side of the map
  let moveToStartSweepAnim = new Tween(cameraStart).to({
    x: -400,
    y: 500,
    z: 1000
  }, 8000).onUpdate((target) => {
    // Use smooth interpolation to avoid jumps
    gameState.camera.position.lerp(new THREE.Vector3(target.x, target.y, target.z), 0.1);
  });

  let cameraSweepOperation = new Tween({ timeStep: 0 })
    .to({
      timeStep: Math.PI
    }, 20000)
    .onUpdate((tweenObj) => {
      let radius = 2200;
      // Calculate the target position
      const targetX = radius * Math.sin(tweenObj.timeStep / 2) - 400;
      const targetY = 500 + 200 * Math.sin(tweenObj.timeStep);
      const targetZ = 1000 + 900 * Math.sin(tweenObj.timeStep);

      gameState.camera.position.set(targetX, targetY, targetZ);
    })
    .easing(Easing.Quadratic.InOut).yoyo(true).repeat(Infinity);

  moveToStartSweepAnim.chain(cameraSweepOperation);
  moveToStartSweepAnim.start();
  return new Group(moveToStartSweepAnim, cameraSweepOperation);
}

<<<<<<< HEAD
// --- ANIMATION LOOP ---
/*
 * Main animation loop that runs continuously
 * Handles camera movement, animations, and game state transitions
 */
function animate() {


  requestAnimationFrame(animate);
  if (gameState.isPlaying) {
    // Update the camera angle
    // FIXME: This has to call the update functino twice inorder to avoid a bug in Tween.js, see here  https://github.com/tweenjs/tween.js/issues/677
    gameState.cameraPanAnim.update();
    gameState.cameraPanAnim.update();

    // If all animations are complete 
    if (gameState.unitAnimations.length === 0 && !gameState.messagesPlaying && !gameState.isSpeaking && !gameState.nextPhaseScheduled) {
      // Schedule next phase after a pause delay
      console.log(`Scheduling next phase in ${config.effectivePlaybackSpeed}ms`);
      gameState.nextPhaseScheduled = true;
      gameState.playbackTimer = setTimeout(() => {
        try {
          advanceToNextPhase()
        } catch {
          // FIXME: This is a dumb patch for us not being able to find the unit we expect to find.
          //    We should instead bee figuring out why units aren't where we expect them to be when the engine has said that is a valid move
          nextPhase()
        }
      }, config.effectivePlaybackSpeed);
    }
  } else {
    // Manual camera controls when not in playback mode
    gameState.camControls.update();
  }
=======
function updateAnimations() {
>>>>>>> bad4ad37

  // Check if all animations are complete
  if (gameState.unitAnimations.length > 0) {
    // Filter out completed animations
    gameState.unitAnimations = gameState.unitAnimations.filter(anim => anim.isPlaying());
<<<<<<< HEAD

    // Log when animations complete
    if (previousCount > 0 && gameState.unitAnimations.length === 0) {
      console.log("All unit animations have completed");
    }

    // Call update on each active animation
    gameState.unitAnimations.forEach((anim) => anim.update())

=======
    // Call update on each active animation
    gameState.unitAnimations.forEach((anim) => anim.update())
>>>>>>> bad4ad37
  }

  // Update any pulsing or wave animations on supply centers or units
  if (gameState.scene.userData.animatedObjects) {
    gameState.scene.userData.animatedObjects.forEach(obj => {
      if (obj.userData.pulseAnimation) {
        const anim = obj.userData.pulseAnimation;
        anim.time += anim.speed;
        if (obj.userData.glowMesh) {
          const pulseValue = Math.sin(anim.time) * anim.intensity + 0.5;
          obj.userData.glowMesh.material.opacity = 0.2 + (pulseValue * 0.3);
          obj.userData.glowMesh.scale.set(
            1 + (pulseValue * 0.1),
            1 + (pulseValue * 0.1),
            1 + (pulseValue * 0.1)
          );
        }
        // Subtle bobbing up/down
        obj.position.y = 2 + Math.sin(anim.time) * 0.5;
      }
    });
  }
}
// --- ANIMATION LOOP ---
/*
 * Main animation loop that runs continuously
 * Handles camera movement, animations, and game state transitions
 */
function animate() {
  if (hasPanicked) return; // Stop the loop if we've panicked
  
  try {
    // All things that aren't ThreeJS items happen in the eventQueue. The queue if filled with the first phase before the animate is kicked off, then all subsequent events are updated when other events finish. F
    // For instance, when the messages finish playing, they should kick off the check to see if we should advance turns.
    gameState.eventQueue.update();
  } catch (error) {
    console.error('CRITICAL ERROR - STOPPING EXECUTION:', error);
    hasPanicked = true;
    return; // Exit without scheduling next frame
  }
  
  requestAnimationFrame(animate);

  if (gameState.isPlaying) {
    // Update the camera angle
    // FIXME: This has to call the update functino twice inorder to avoid a bug in Tween.js, see here  https://github.com/tweenjs/tween.js/issues/677
    gameState.cameraPanAnim.update();
    gameState.cameraPanAnim.update();

  }

  updateAnimations()
  gameState.camControls.update();
  gameState.renderer.render(gameState.scene, gameState.camera);
}


// --- RESIZE HANDLER ---
function onWindowResize() {
  gameState.camera.aspect = mapView.clientWidth / mapView.clientHeight;
  gameState.camera.updateProjectionMatrix();
  gameState.renderer.setSize(mapView.clientWidth, mapView.clientHeight);
}







// --- EVENT HANDLERS ---
loadBtn.addEventListener('click', () => fileInput.click());
fileInput.addEventListener('change', e => {
  const file = e.target.files[0];
  if (file) {
    loadGameBtnFunction(file);
  }
});

prevBtn.addEventListener('click', () => {
  previousPhase()
});
nextBtn.addEventListener('click', () => {
  // FIXME: Need to have this wait until all animations are complete, trying to click next when still animating results in not finding units where they should be.
  nextPhase()
});

<<<<<<< HEAD
playBtn.addEventListener('click', () => { togglePlayback() });
=======
playBtn.addEventListener('click', () => {
  // Ensure background audio is ready when user manually clicks play
  startBackgroundAudio();
  togglePlayback();
});
>>>>>>> bad4ad37

speedSelector.addEventListener('change', e => {
  config.playbackSpeed = parseInt(e.target.value);
  // If we're currently playing, restart the event queue with the new speed
  if (gameState.isPlaying) {
    // Reset and restart event queue to pick up new speed
    gameState.eventQueue.reset();
    gameState.eventQueue.start();
    gameState.nextPhaseScheduled = true;
    gameState.eventQueue.scheduleDelay(config.effectivePlaybackSpeed, () => {
      try {
        advanceToNextPhase()
      } catch {
        nextPhase()
      }
    }, `speed-change-next-phase-${Date.now()}`);
  }
});


// --- BOOTSTRAP ON PAGE LOAD ---
window.addEventListener('load', initScene);



<|MERGE_RESOLUTION|>--- conflicted
+++ resolved
@@ -9,11 +9,7 @@
 import { debugMenuInstance } from "./debug/debugMenu";
 import { initializeBackgroundAudio, startBackgroundAudio } from "./backgroundAudio";
 import { updateLeaderboard } from "./components/leaderboard";
-<<<<<<< HEAD
-import { _setPhase, advanceToNextPhase, displayInitialPhase, nextPhase, previousPhase } from "./phase";
-=======
 import { _setPhase, nextPhase, previousPhase } from "./phase";
->>>>>>> bad4ad37
 import { togglePlayback } from "./phase";
 
 //TODO: Create a function that finds a suitable unit location within a given polygon, for placing units better 
@@ -21,12 +17,9 @@
 
 const isStreamingMode = import.meta.env.VITE_STREAMING_MODE
 const phaseStartIdx = undefined;
-<<<<<<< HEAD
-=======
 
 // Panic flag to stop execution when critical errors occur
 let hasPanicked = false;
->>>>>>> bad4ad37
 
 // --- INITIALIZE SCENE ---
 function initScene() {
@@ -56,12 +49,6 @@
         updateLeaderboard();
 
         if (phaseStartIdx !== undefined) {
-<<<<<<< HEAD
-          setTimeout(() => {
-            // FIXME: Race condition waiting to happen. I'm delaying this call as I'm too tired to do this properly right now.
-            _setPhase(phaseStartIdx)
-          }, 500)
-=======
           gameState.eventQueue.start();
           gameState.eventQueue.scheduleDelay(500, () => {
             _setPhase(phaseStartIdx)
@@ -74,7 +61,6 @@
             console.log("Auto-starting playback after game load");
             togglePlayback(true); // true = explicitly set to playing
           }, `auto-start-playback-${Date.now()}`);
->>>>>>> bad4ad37
         }
       })
 
@@ -85,16 +71,10 @@
       }
       if (isStreamingMode) {
         startBackgroundAudio()
-<<<<<<< HEAD
-        setTimeout(() => {
-          togglePlayback()
-        }, 2000)
-=======
         gameState.eventQueue.start();
         gameState.eventQueue.scheduleDelay(2000, () => {
           togglePlayback()
         }, `streaming-mode-start-${Date.now()}`)
->>>>>>> bad4ad37
       }
     })
   }).catch(err => {
@@ -143,63 +123,14 @@
   return new Group(moveToStartSweepAnim, cameraSweepOperation);
 }
 
-<<<<<<< HEAD
-// --- ANIMATION LOOP ---
-/*
- * Main animation loop that runs continuously
- * Handles camera movement, animations, and game state transitions
- */
-function animate() {
-
-
-  requestAnimationFrame(animate);
-  if (gameState.isPlaying) {
-    // Update the camera angle
-    // FIXME: This has to call the update functino twice inorder to avoid a bug in Tween.js, see here  https://github.com/tweenjs/tween.js/issues/677
-    gameState.cameraPanAnim.update();
-    gameState.cameraPanAnim.update();
-
-    // If all animations are complete 
-    if (gameState.unitAnimations.length === 0 && !gameState.messagesPlaying && !gameState.isSpeaking && !gameState.nextPhaseScheduled) {
-      // Schedule next phase after a pause delay
-      console.log(`Scheduling next phase in ${config.effectivePlaybackSpeed}ms`);
-      gameState.nextPhaseScheduled = true;
-      gameState.playbackTimer = setTimeout(() => {
-        try {
-          advanceToNextPhase()
-        } catch {
-          // FIXME: This is a dumb patch for us not being able to find the unit we expect to find.
-          //    We should instead bee figuring out why units aren't where we expect them to be when the engine has said that is a valid move
-          nextPhase()
-        }
-      }, config.effectivePlaybackSpeed);
-    }
-  } else {
-    // Manual camera controls when not in playback mode
-    gameState.camControls.update();
-  }
-=======
 function updateAnimations() {
->>>>>>> bad4ad37
 
   // Check if all animations are complete
   if (gameState.unitAnimations.length > 0) {
     // Filter out completed animations
     gameState.unitAnimations = gameState.unitAnimations.filter(anim => anim.isPlaying());
-<<<<<<< HEAD
-
-    // Log when animations complete
-    if (previousCount > 0 && gameState.unitAnimations.length === 0) {
-      console.log("All unit animations have completed");
-    }
-
     // Call update on each active animation
     gameState.unitAnimations.forEach((anim) => anim.update())
-
-=======
-    // Call update on each active animation
-    gameState.unitAnimations.forEach((anim) => anim.update())
->>>>>>> bad4ad37
   }
 
   // Update any pulsing or wave animations on supply centers or units
@@ -287,15 +218,11 @@
   nextPhase()
 });
 
-<<<<<<< HEAD
-playBtn.addEventListener('click', () => { togglePlayback() });
-=======
 playBtn.addEventListener('click', () => {
   // Ensure background audio is ready when user manually clicks play
   startBackgroundAudio();
   togglePlayback();
 });
->>>>>>> bad4ad37
 
 speedSelector.addEventListener('change', e => {
   config.playbackSpeed = parseInt(e.target.value);
