import { gameState } from "./gameState";
import { logger } from "./logger";
<<<<<<< HEAD
import { updatePhaseDisplay } from "./domElements";
=======
import { phaseDisplay } from "./domElements";
>>>>>>> 0cbf5851
import { createSupplyCenters, createUnitMesh, initUnits } from "./units/create";
import { updateSupplyCenterOwnership, updateLeaderboard, updateMapOwnership } from "./map/state";
import { updateChatWindows, addToNewsBanner } from "./domElements/chatWindows";
import { createAnimationsForNextPhase } from "./units/animate";
import { speakSummary } from "./speech";
import { config } from "./config";


/**
 * Unified function to display a phase with proper transitions
 * Handles both initial display and animated transitions between phases
 * @param skipMessages Whether to skip message animations (used for initial load)
 */
export function displayPhase(skipMessages = false) {
  let index = gameState.phaseIndex
  if (!gameState.gameData || !gameState.gameData.phases ||
    index < 0 || index >= gameState.gameData.phases.length) {
    logger.log("Invalid phase index.");
    return;
  }

  // Handle the special case for the first phase (index 0)
  const isFirstPhase = index === 0;
  const currentPhase = gameState.gameData.phases[index];

  // Only get previous phase if not the first phase
  const prevIndex = isFirstPhase ? null : (index > 0 ? index - 1 : null);
  const previousPhase = prevIndex !== null ? gameState.gameData.phases[prevIndex] : null;

<<<<<<< HEAD
  updatePhaseDisplay()


=======
  // Update phase display with smooth transition
  if (phaseDisplay) {
    // Add fade-out effect
    phaseDisplay.style.transition = 'opacity 0.3s ease-out';
    phaseDisplay.style.opacity = '0';

    // Update text after fade-out
    setTimeout(() => {
      phaseDisplay.textContent = `Era: ${currentPhase.name || 'Unknown Era'} (${index + 1}/${gameState.gameData.phases.length})`;
      // Fade back in
      phaseDisplay.style.opacity = '1';
    }, 300);
  }

>>>>>>> 0cbf5851
  // Update supply centers
  if (currentPhase.state?.centers) {
    updateSupplyCenterOwnership(currentPhase.state.centers);
  }


  // Update UI elements with smooth transitions
  updateLeaderboard(currentPhase);
<<<<<<< HEAD
  updateMapOwnership();
=======
  updateMapOwnership(currentPhase);
>>>>>>> 0cbf5851

  // Add phase info to news banner if not already there
  const phaseBannerText = `Phase: ${currentPhase.name}`;
  addToNewsBanner(phaseBannerText);

  // Log phase details to console only, don't update info panel with this
  const phaseInfo = `Phase: ${currentPhase.name}\nSCs: ${currentPhase.state?.centers ? JSON.stringify(currentPhase.state.centers) : 'None'}\nUnits: ${currentPhase.state?.units ? JSON.stringify(currentPhase.state.units) : 'None'}`;
  console.log(phaseInfo); // Use console.log instead of logger.log

  // Update info panel with power information
  logger.updateInfoPanel();

  // Show messages with animation or immediately based on skipMessages flag
  if (!skipMessages) {
    updateChatWindows(currentPhase, true);
  } else {
    gameState.messagesPlaying = false;
  }

  // Only animate if not the first phase and animations are requested
  if (!isFirstPhase && !skipMessages) {
    if (previousPhase) {
      createAnimationsForNextPhase();
    }
  } else {
    logger.log("No animations for this phase transition");
    gameState.messagesPlaying = false;
  }
}

/**
 * Display the initial phase without animations
 * Used when first loading a game
 */
export function displayInitialPhase() {
  initUnits();
  gameState.phaseIndex = 0;
  displayPhase(true);
}

/**
 * Display a phase with animations
 * Used during normal gameplay
 */
export function displayPhaseWithAnimation() {
  displayPhase(false);
<<<<<<< HEAD
}

// Explicityly sets the phase to a given index,
// Removes and recreates all units.
export function resetToPhase(index: number) {
  gameState.phaseIndex = index
  gameState.unitAnimations = [];
  gameState.unitMeshes.map(unitMesh => gameState.scene.remove(unitMesh))

  updateMapOwnership()
  initUnits()

=======
>>>>>>> 0cbf5851
}

/**
 * Advances to the next phase in the game sequence
 * Handles speaking summaries and transitioning to the next phase
 */
export function advanceToNextPhase() {
  // If we're not "playing" through the game, just skipping phases, move everything along
  if (!gameState.isPlaying) {
    moveToNextPhase()
  }
  console.log("advanceToNextPhase called");

  if (!gameState.gameData || !gameState.gameData.phases || gameState.phaseIndex < 0) {
    logger.log("Cannot advance phase: invalid game state");
    return;
  }
  // Reset the nextPhaseScheduled flag to allow scheduling the next phase
  gameState.nextPhaseScheduled = false;

  // Get current phase
  const currentPhase = gameState.gameData.phases[gameState.phaseIndex];

  console.log(`Current phase: ${currentPhase.name}, Has summary: ${Boolean(currentPhase.summary)}`);
  if (currentPhase.summary) {
    console.log(`Summary preview: "${currentPhase.summary.substring(0, 50)}..."`);
  }

  if (config.isDebugMode) {
    console.log(`Processing phase transition for ${currentPhase.name}`);
  }

  // First show summary if available
  if (currentPhase.summary && currentPhase.summary.trim() !== '') {
    // Update the news banner with full summary
    addToNewsBanner(`(${currentPhase.name}) ${currentPhase.summary}`);
    console.log("Added summary to news banner, preparing to call speakSummary");

    // Speak the summary and advance after
    speakSummary(currentPhase.summary)
      .then(() => {
        console.log("Speech completed successfully");
        if (gameState.isPlaying) {
          moveToNextPhase();
        }
      })
      .catch((error) => {
        console.error("Speech failed with error:", error);
        if (gameState.isPlaying) {
          moveToNextPhase();
        }
      });
  } else {
    console.log("No summary available, skipping speech");
    // No summary to speak, advance immediately
    moveToNextPhase();
  }
}

/**
 * Internal helper to handle the actual phase advancement
 */
function moveToNextPhase() {
  // Clear any existing animations to prevent overlap
  if (gameState.playbackTimer) {
    clearTimeout(gameState.playbackTimer);
    gameState.playbackTimer = 0;
  }

  // Clear any existing animations
  gameState.unitAnimations = [];

  // Reset animation state
  gameState.isAnimating = false;
  gameState.messagesPlaying = false;

  // Advance the phase index
  if (gameState.gameData && gameState.phaseIndex >= gameState.gameData.phases.length - 1) {
    gameState.phaseIndex = 0;
    logger.log("Reached end of game, looping back to start");
  } else {
    gameState.phaseIndex++;
  }
  if (config.isDebugMode && gameState.gameData) {
    console.log(`Moving to phase ${gameState.gameData.phases[gameState.phaseIndex].name}`);
  }
  // Display the next phase and start showing its messages
  displayPhaseWithAnimation();
}<|MERGE_RESOLUTION|>--- conflicted
+++ resolved
@@ -1,10 +1,6 @@
 import { gameState } from "./gameState";
 import { logger } from "./logger";
-<<<<<<< HEAD
 import { updatePhaseDisplay } from "./domElements";
-=======
-import { phaseDisplay } from "./domElements";
->>>>>>> 0cbf5851
 import { createSupplyCenters, createUnitMesh, initUnits } from "./units/create";
 import { updateSupplyCenterOwnership, updateLeaderboard, updateMapOwnership } from "./map/state";
 import { updateChatWindows, addToNewsBanner } from "./domElements/chatWindows";
@@ -33,27 +29,10 @@
   // Only get previous phase if not the first phase
   const prevIndex = isFirstPhase ? null : (index > 0 ? index - 1 : null);
   const previousPhase = prevIndex !== null ? gameState.gameData.phases[prevIndex] : null;
-
-<<<<<<< HEAD
   updatePhaseDisplay()
 
 
-=======
-  // Update phase display with smooth transition
-  if (phaseDisplay) {
-    // Add fade-out effect
-    phaseDisplay.style.transition = 'opacity 0.3s ease-out';
-    phaseDisplay.style.opacity = '0';
 
-    // Update text after fade-out
-    setTimeout(() => {
-      phaseDisplay.textContent = `Era: ${currentPhase.name || 'Unknown Era'} (${index + 1}/${gameState.gameData.phases.length})`;
-      // Fade back in
-      phaseDisplay.style.opacity = '1';
-    }, 300);
-  }
-
->>>>>>> 0cbf5851
   // Update supply centers
   if (currentPhase.state?.centers) {
     updateSupplyCenterOwnership(currentPhase.state.centers);
@@ -62,11 +41,7 @@
 
   // Update UI elements with smooth transitions
   updateLeaderboard(currentPhase);
-<<<<<<< HEAD
   updateMapOwnership();
-=======
-  updateMapOwnership(currentPhase);
->>>>>>> 0cbf5851
 
   // Add phase info to news banner if not already there
   const phaseBannerText = `Phase: ${currentPhase.name}`;
@@ -113,7 +88,6 @@
  */
 export function displayPhaseWithAnimation() {
   displayPhase(false);
-<<<<<<< HEAD
 }
 
 // Explicityly sets the phase to a given index,
@@ -126,8 +100,6 @@
   updateMapOwnership()
   initUnits()
 
-=======
->>>>>>> 0cbf5851
 }
 
 /**
