--- conflicted
+++ resolved
@@ -1,14 +1,8 @@
 import * as THREE from "three";
 import { gameState } from "../gameState";
 import { config } from "../config";
-<<<<<<< HEAD
-import { advanceToNextPhase } from "../phase";
-import { GamePhase, Message } from "../types/gameState";
-import { getPowerDisplayName, getAllPowerDisplayNames } from '../utils/powerNames';
-=======
 import { GamePhase, Message } from "../types/gameState";
 import { getPowerDisplayName } from '../utils/powerNames';
->>>>>>> bad4ad37
 import { PowerENUM } from '../types/map';
 
 
@@ -163,35 +157,14 @@
   relevantMessages.sort((a, b) => a.time_sent - b.time_sent);
   return relevantMessages
 }
-<<<<<<< HEAD
-/**
- * updates the gameState.phaseChatMessages array to the messages for this phase.
- *
- */
-export function initChatMessagesForPhase() {
-  gameState.phaseChatMessages = []
-  gameState.phaseChatMessages = fiterAndSortChatMessagesForPhase(gameState.gameData.phases[gameState.phaseIndex])
-}
-
-function playChatMessage(messageIndex) {
-  addMessageToChat(gameState.currentPhase)
-
-}
-=======
-
->>>>>>> bad4ad37
+
 // Modified to accumulate messages instead of resetting and only animate for new messages
 /**
  * Updates chat windows with messages for the current phase
  * @param phase The current game phase containing messages
  * @param stepMessages Whether to animate messages one-by-word (true) or show all at once (false)
  */
-<<<<<<< HEAD
-export function updateChatWindows(stepMessages = false) {
-  gameState.messagesPlaying = true
-=======
 export function updateChatWindows(stepMessages = false, callback?: () => void) {
->>>>>>> bad4ad37
   // Exit early if no messages
   if (!gameState.currentPhase.messages || !gameState.currentPhase.messages.length) {
     console.log("No messages to display for this phase");
@@ -215,64 +188,11 @@
     console.log(`Found ${relevantMessages.length} messages for player ${gameState.currentPower} in phase ${gameState.currentPhase.name}`);
   }
 
-<<<<<<< HEAD
-  if (!stepMessages || config.isInstantMode) {
-    // Normal mode or instant chat mode: show all messages at once
-    relevantMessages.forEach(msg => {
-      const isNew = addMessageToChat(msg);
-      if (isNew) {
-        // Increment message counter and play sound on every third message
-        messageCounter++;
-        animateHeadNod(msg, (messageCounter % config.soundEffectFrequency === 0));
-      }
-    });
-    gameState.messagesPlaying = false;
-  } else {
-    // Stepwise mode: show one message at a time, animating word-by-word
-    gameState.messagesPlaying = true;
-    let index = 0;
-
-    // Store the start time for debugging
-    const messageStartTime = Date.now();
-
-    // Function to process the next message
-    const showNext = () => {
-      // If we're not playing or user has manually advanced, stop message animation
-      if (!gameState.isPlaying && !config.isDebugMode) {
-        console.log("Playback stopped, halting message animations");
-        gameState.messagesPlaying = false;
-        return;
-      }
-
-      // All messages have been displayed
-      if (index >= relevantMessages.length) {
-        if (config.isDebugMode) {
-          console.log(`All messages displayed in ${Date.now() - messageStartTime}ms`);
-        }
-        gameState.messagesPlaying = false;
-
-        // Trigger unit animations now that messages are done
-        // This imports a circular dependency, so we use a dynamic import
-        import('../units/animate').then(({ createAnimationsForNextPhase }) => {
-          const phaseIndex = gameState.phaseIndex;
-          const isFirstPhase = phaseIndex === 0;
-          const previousPhase = !isFirstPhase && phaseIndex > 0 ? gameState.gameData.phases[phaseIndex - 1] : null;
-
-          if (!isFirstPhase && previousPhase) {
-            console.log("Messages complete, starting unit animations");
-            createAnimationsForNextPhase();
-          }
-        });
-
-        return;
-      }
-=======
   // Stepwise mode: show one message at a time, animating word-by-word
   let index = 0;
 
   // Store the start time for debugging
   const messageStartTime = Date.now();
->>>>>>> bad4ad37
 
   // Function to process the next message
   const showNext = () => {
@@ -292,27 +212,6 @@
       return;
     }
 
-<<<<<<< HEAD
-      // Function to call after message animation completes
-      const onMessageComplete = () => {
-        index++; // Only increment after animation completes
-
-        // Schedule next message with proper delay
-        setTimeout(showNext, config.effectivePlaybackSpeed);
-      };
-
-      // Add the message with word animation
-      const isNew = addMessageToChat(msg, true, onMessageComplete);
-
-      // Handle non-new messages
-      if (!isNew) {
-        onMessageComplete(); // Skip animation for already seen messages
-      } else {
-        // Animate head and play sound for new messages (not just when not in debug mode)
-        messageCounter++;
-        animateHeadNod(msg, (messageCounter % config.soundEffectFrequency === 0));
-      }
-=======
     // Get the next message
     const msg = relevantMessages[index];
 
@@ -325,7 +224,6 @@
     const onMessageComplete = () => {
       index++; // Only increment after animation completes
       showNext()
->>>>>>> bad4ad37
     };
 
     // Add the message with word animation
@@ -482,16 +380,9 @@
     // Calculate delay based on word length and playback speed
     // Longer words get slightly longer display time
     const wordLength = words[wordIndex - 1].length;
-<<<<<<< HEAD
-    // In streaming mode, use a more consistent delay to prevent overlap
-    const baseDelay = config.effectivePlaybackSpeed
-    const delay = Math.max(50, Math.min(200, baseDelay * (wordLength / 4)));
-    setTimeout(addNextWord, delay);
-=======
     // Use consistent word delay from config
     const delay = Math.max(config.messageWordDelay, Math.min(200, config.messageWordDelay * (wordLength / 4)));
     gameState.eventQueue.scheduleDelay(delay, addNextWord, `add-word-${wordIndex}-${Date.now()}`);
->>>>>>> bad4ad37
 
     // Scroll to ensure newest content is visible
     // Use requestAnimationFrame to batch DOM updates in streaming mode
